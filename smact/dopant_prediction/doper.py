from typing import List, Tuple

from pymatgen.util import plotting

import smact
from smact.structure_prediction import mutation, utilities


class Doper:
    """
    A class to search for n & p type dopants
    Methods: get_dopants, plot_dopants

    Attributes:
        _original_species: A tuple which describes the constituent species of a material. For example:

            >>> test= Doper(("Zn2+","S2-"))
            >>> test.original_species
                ('Zn2+','S2-')

    """

<<<<<<< HEAD
    def __init__(self, original_species: Tuple[str, ...], filepath: str = None):
=======
    def __init__(
        self, _original_species: Tuple[str, ...], filepath: str = None
    ):
>>>>>>> 6ae0c2eb
        """
        Intialise the `Doper` class with a tuple of species

        Args:
            _original_species: See :class:`~.Doper`.
            filepath (str): lambda table json file

        """
        self._original_species = _original_species
        self._filepath = filepath

    @property
    def original_species(self):
        return self._original_species

    @original_species.setter
    def original_species(self, original_species):
        self._original_species = original_species

    @property
    def filepath(self):
        return self._filepath

    @filepath.setter
    def filepath(self, filepath):
        self._filepath = filepath

    def _get_cation_dopants(
        self, element_objects: List[smact.Element], cations: List[str]
    ):
        poss_n_type_cat = set()
        poss_p_type_cat = set()

        for element in element_objects:
            # [-2, -1, 0, +1, +2]
            oxi_state = element.oxidation_states
            el_symbol = element.symbol
            for state in oxi_state:
                for cation in cations:
                    ele = utilities.unparse_spec((el_symbol, state))
                    _, charge = utilities.parse_spec(cation)
                    if state > charge:
                        poss_n_type_cat.add(ele)
                    elif state < charge and state > 0:
                        poss_p_type_cat.add(ele)

        return list(poss_n_type_cat), list(poss_p_type_cat)

    def _get_anion_dopants(
        self, element_objects: List[smact.Element], anions: List[str]
    ):
        poss_n_type_an = set()
        poss_p_type_an = set()

        for element in element_objects:
            oxi_state = element.oxidation_states
            el_symbol = element.symbol
            for state in oxi_state:
                for anion in anions:
                    ele = utilities.unparse_spec((el_symbol, state))
                    _, charge = utilities.parse_spec(anion)
                    if state > charge and state < 0:
                        poss_n_type_an.add(ele)
                    elif state < charge:
                        poss_p_type_an.add(ele)
        return list(poss_n_type_an), list(poss_p_type_an)

    def get_dopants(
        self,
        num_dopants: int = 5,
    ) -> dict:
        """
        Args:
            num_dopants (int): The number of suggestions to return for n- and p-type dopants.
        Returns:
            (dict): Dopant suggestions, given as a dictionary with keys
            "n_type_cation", "p_type_cation", "n_type_anion", "p_type_anion".

        Examples:
            >>> test = Doper(('Ti4+','O2-'))
            >>> print(test.get_dopants(num_dopants=2))
                {'n-type cation substitutions': [('Ta5+', 8.790371775858281e-05),
                ('Nb5+', 7.830035204694342e-05)],
                'p-type cation substitutions': [('Na1+', 0.00010060400812977031),
                ('Zn2+', 8.56373996146833e-05)],
                'n-type anion substitutions': [('F1-', 0.01508116810515677),
                ('Cl1-', 0.004737202729901607)],
                'p-type anion substitutions': [('N3-', 0.0014663800608945628),
                ('C4-', 9.31310255126729e-08)]}
        """

        cations = []
        anions = []
        try:
            for ion in self._original_species:
                _, charge = utilities.parse_spec(ion)
                if charge > 0:
                    cations.append(ion)
                elif charge < 0:
                    anions.append(ion)
        except Exception as e:
            print(f"{e}: charge is not defined for {ion}!")

        CM = mutation.CationMutator.from_json(self._filepath)

        # call all elements
        element_objects = list(smact.element_dictionary().values())

        poss_n_type_cat, poss_p_type_cat = self._get_cation_dopants(
            element_objects, cations
        )
        poss_n_type_an, poss_p_type_an = self._get_anion_dopants(
            element_objects, anions
        )

        n_type_cat, p_type_cat, n_type_an, p_type_an = [], [], [], []
        for cation in cations:
            cation_charge = utilities.parse_spec(cation)[1]
            for n_specie in poss_n_type_cat:
                n_specie_charge = utilities.parse_spec(n_specie)[1]
                if cation_charge >= n_specie_charge:
                    continue
                n_type_cat.append(
                    (n_specie, cation, CM.sub_prob(cation, n_specie))
                )
            for p_specie in poss_p_type_cat:
                p_specie_charge = utilities.parse_spec(p_specie)[1]
                if cation_charge <= p_specie_charge:
                    continue
                p_type_cat.append(
                    (p_specie, cation, CM.sub_prob(cation, p_specie))
                )

        for anion in anions:
            anion_charge = utilities.parse_spec(anion)[1]
            for n_specie in poss_n_type_an:
                n_specie_charge = utilities.parse_spec(n_specie)[1]
                if anion == n_specie or anion_charge >= n_specie_charge:
                    continue
                n_type_an.append(
                    (n_specie, anion, CM.sub_prob(anion, n_specie))
                )
            for p_specie in poss_p_type_an:
                p_specie_charge = utilities.parse_spec(p_specie)[1]
                if anion == p_specie or anion_charge <= p_specie_charge:
                    continue
                p_type_an.append(
                    (p_specie, anion, CM.sub_prob(anion, p_specie))
                )

        # [('B3+', 0.003), ('C4+', 0.001), (), (), ...] : list(tuple(str, float))
        # sort by probability
        n_type_cat.sort(key=lambda x: x[-1], reverse=True)
        p_type_cat.sort(key=lambda x: x[-1], reverse=True)
        n_type_an.sort(key=lambda x: x[-1], reverse=True)
        p_type_an.sort(key=lambda x: x[-1], reverse=True)

        self.results = {
            "n-type cation substitutions": n_type_cat[:num_dopants],
            "p-type cation substitutions": p_type_cat[:num_dopants],
            "n-type anion substitutions": n_type_an[:num_dopants],
            "p-type anion substitutions": p_type_an[:num_dopants],
        }
        # return the top (num_dopants) results for each case
        return self.results

    def plot_dopants(self) -> None:
        """
        Uses pymatgen plotting utilities to plot the results of doping search
        Args:
            None
        Returns:
            None
        """
        try:
            for val in self.results.values():
                dict_results = {
                    utilities.parse_spec(x)[0]: y for x, _, y in val
                }
                plotting.periodic_table_heatmap(
                    elemental_data=dict_results,
                    cmap="rainbow",
                    blank_color="gainsboro",
                    edge_color="white",
                )
        except AttributeError as e:
            print(f"Dopants are not calculated. Run get_dopants first.")<|MERGE_RESOLUTION|>--- conflicted
+++ resolved
@@ -20,13 +20,10 @@
 
     """
 
-<<<<<<< HEAD
-    def __init__(self, original_species: Tuple[str, ...], filepath: str = None):
-=======
+
     def __init__(
         self, _original_species: Tuple[str, ...], filepath: str = None
     ):
->>>>>>> 6ae0c2eb
         """
         Intialise the `Doper` class with a tuple of species
 
