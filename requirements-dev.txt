--- conflicted
+++ resolved
@@ -1,4 +1,3 @@
-<<<<<<< HEAD
 pre-commit ==3.3.3
 pytest ==8.3.2
 pytest-cov ==5.0.0
@@ -7,12 +6,3 @@
 codespell
 blacken-docs
 nbstripout
-=======
-pre-commit ==4.0.1
-black ==24.10.0
-isort ==5.13.2
-pytest ==8.3.3
-nbqa ==1.9.0
-pyupgrade ==3.19.0
-pytest-cov ==6.0.0
->>>>>>> a71c8d2a
