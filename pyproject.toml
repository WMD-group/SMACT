--- conflicted
+++ resolved
@@ -110,13 +110,9 @@
 ]
 strict = [
     "pydantic==2.9.2",
-<<<<<<< HEAD
     "mp-api==0.45.0",
     "pymatviz==0.15.1",
-=======
     "mp-api==0.45.3",
-    "pymatviz==0.15.0",
->>>>>>> 3dfb4e6a
     "seaborn==0.13.2",
     "pymatgen==2024.11.13",
     "matminer==0.9.3",
