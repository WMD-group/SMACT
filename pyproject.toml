[build-system]
# Minimum requirements for the build system to execute.
requires = ["setuptools>=65.0.0"]  # PEP 508 specifications.
build-backend = "setuptools.build_meta"

[project]
name = "SMACT"
version = "3.0.2"
description = "Semiconducting Materials by Analogy and Chemical Theory"
readme = "README.md"
authors = [
    {name = "The SMACT Developers", email = "a.walsh@imperial.ac.uk"},
]
maintainers = [
    {name = "Anthony O. Onwuli", email = "anthony.onwuli16@imperial.ac.uk"},
]
classifiers = [
    "Development Status :: 5 - Production/Stable",
    "Intended Audience :: Science/Research",
    "License :: OSI Approved :: MIT License",
    "Operating System :: OS Independent",
    "Programming Language :: Python :: 3",
    "Programming Language :: Python :: 3.10",
    "Programming Language :: Python :: 3.11",
    "Programming Language :: Python :: 3.12",
    "Topic :: Scientific/Engineering",
    "Topic :: Scientific/Engineering :: Chemistry",
]
requires-python = ">=3.10"
keywords = [
    "python",
    "machine-learning",
    "computational-chemistry",
    "materials-science",
    "materials-informatics",
    "materials-screening",
    "materials-design",
    "materials"
]
dependencies = [
    "ase",
    "numpy<3",
    "pandas",
    "pathos",
    "pymatgen>=2024.2.20",
    "scipy",
    "spglib",
    "typing-extensions",
]
license = {text = "MIT"}

[project.urls]
Homepage = "https://github.com/WMD-group/SMACT"
Documentation = "https://smact.readthedocs.io/en/latest/"
Repository = "https://github.com/WMD-group/SMACT"
Issues = "https://github.com/WMD-group/SMACT/issues"
Pypi = "https://pypi.org/project/SMACT/"

[project.optional-dependencies]
dev = [
    "pytest",
    "ruff",
    "pyright",
    "codespell",
    "pytest-cov",
    "blacken-docs",
    "nbstripout"
]
docs = [
    "sphinx==8.1.3",
    "sphinx_rtd_theme==3.0.2",
    "readthedocs-sphinx-search==0.3.2",
    "sphinx-book-theme==1.1.3",
    "myst-nb==1.1.2"
]
mp = ["mp-api>=0.45.3"]

crystal_space = ["smact[mp]",
"ElementEmbeddings",
"umap-learn==0.5.7",
"kaleido",
"pydantic<2.10.0"]

featurisers = [
    "matminer",
    "ElementEmbeddings",
]

visualisation = [
    "seaborn",
    "pymatviz",
    "dash",
]
ml = ["xgboost","shap","smact[featurisers]"]

optional = [
    "pydantic>=2.9.2",
    "smact[mp]",
    "pymatviz>=0.14",
    "seaborn>=0.13.2",
    "pymatgen>=2024.2.20",
    "matminer>=0.9.2",
    "kaleido>=0.2.1",
    "ase>=3.22.0",
    "llvmlite>=0.40",
    "ElementEmbeddings>=0.4",
    "dash>=2.18.2",
    "smact[ml]"

]
strict = [
    "pydantic==2.9.2",
    "mp-api==0.45.0",
    "pymatviz==0.15.1",
    "mp-api==0.45.3",
    "seaborn==0.13.2",
    "pymatgen==2025.3.10",
    "matminer==0.9.3",
    "umap-learn==0.5.7",
    "kaleido==0.2.1",
    "ase==3.24.0",
    "numpy",
    "ElementEmbeddings==0.6.1",
    "dash==2.18.2",
]

[tool.setuptools]
include-package-data = true

[tool.setuptools.packages.find]
where = ["."]
include = ["smact","smact.*"]

[tool.setuptools.package-data]
"smact" = ["data/*.txt", "data/*.csv", "data/*.data", "data/*.xlsx", "data/*.json", "data/species_rep/*.json"]

[tool.pytest.ini_options]
minversion = 6.0
testpaths = ["smact/tests"]

[tool.ruff]
target-version = "py310"
line-length = 120
force-exclude = true

[tool.ruff.lint]
select = ["ALL"]
ignore = [
        # Rule families
    "ANN",  # flake8-annotations (not ready, require types for ALL args)
    "ARG",  # Check for unused function arguments
    "BLE",  # General catch of Exception
    "C90",  # Check for functions with a high McCabe complexity
    "COM",  # flake8-commas (conflict with line wrapper)
    "CPY",  # Missing copyright notice at top of file (need preview mode)
    "EM",   # Format nice error messages
    "ERA",  # Check for commented-out code
    "FIX",  # Check for FIXME, TODO and other developer notes
    "FURB", # refurb (need preview mode, too many preview errors)
    "G",    # Validate logging format strings
    "INP",  # Ban PEP-420 implicit namespace packages
    "N",    # PEP8-naming (many var/arg names are intended)
    "PTH",  # Prefer pathlib over os.path
    "SLF",  # Access "private" class members
    "T20",  # Check for print/pprint
    "TD",   # TODO tags related

    # Single rules
    "B023",    # Function definition does not bind loop variable
    "B028",    # No explicit stacklevel keyword argument found
    "B904",    # Within an except clause, raise exceptions with ...
    "C408",    # unnecessary-collection-call
    "D105",    # Missing docstring in magic method
    "D205",    # One blank line required between summary line and description
    "D212",    # Multi-line docstring summary should start at the first line
    "E501",    # Line too long
    "E722",    # Do not use bare `except` TODO fix this
    "FBT001",  # Boolean-typed positional argument in function definition
    "FBT002",  # Boolean default positional argument in function
    "ISC001",
    "NPY201",  # TODO: enable after migration to NumPy 2.0
    "PD901",   # pandas-df-variable-name
    "PERF203", # Use of try-except in for/while loop
    "PERF401", # Replace "for" loops with list comprehension
    "PLR0911", # Too many return statements
    "PLR0912", # Too many branches
    "PLR0913", # Too many arguments
    "PLR0915", # Too many statements
    "PLR2004", # Magic-value-comparison TODO fix these
    "PLW2901", # Outer for loop variable overwritten by inner assignment target
    "PLW0603", # Using the global statement to update `_el_ox_states_wiki` is discouraged TODO fix these
    "PT009",   # Use a regular `assert` instead of unittest-style `assertAlmostEqual`
    "PT011",   # `pytest.raises(ValueError)` is too broad, set the `match` parameter or use a more specific exception TODO fix these
    "PT013",   # Incorrect import of pytest
    "RET505",  # Unnecessary `else` after `return` statement
    "S101",    # Use of "assert"
    "S110",    # Log for try-except-pass
    "S112",    # Log for try-except-continue
    "S301",    # `pickle` and modules that wrap it can be unsafe when used to deserialize untrusted data, possible security issue
    "S311",    # Use random module for cryptographic purposes
    "S314",    # Replace xml with defusedxml to avoid XML attacks
    "S603",    # Check source for use of "subprocess" call
    "S607",    # Start process with relative path
    "S608",    # Possible SQL injection vector through string-based query construction
    "SIM105",  # Use contextlib.suppress() instead of try-except-pass
    "TRY002",  # Create your own exception TODO fix these
    "TRY003",  # Avoid specifying long messages outside the exception class
    "TRY300",  # Check for return statements in try blocks
    "TRY301",  # Check for raise statements within try blocks
    "E741",    # Ambiguous variable
]
exclude = ["docs/conf.py", "docs/*"]
pydocstyle.convention = "google"
isort.required-imports = ["from __future__ import annotations"]

[tool.ruff.format]
docstring-code-format = true


[tool.ruff.lint.per-file-ignores]
"smact/tests/*" = ["D"]

[tool.pyright]
typeCheckingMode = "off"
reportPossiblyUnboundVariable = true
reportUnboundVariable = true

[tool.codespell]
skip = "*.csv,*/site/*,*/docs/_build/*,docs/tutorials/data/*,paper.md,*dev_docs/*,paper.bib,*.txt,*examples/Structure_Prediction/Li-Garnets_SP-Pym-new.ipynb"
check-filenames = true
ignore-regex = "[A-Za-z0-9+/]{100,}"

ignore-words-list = [
            "H",
            "He",
            "Li",
            "Be",
            "B",
            "C",
            "N",
            "O",
            "F",
            "Ne",
            "Na",
            "Mg",
            "Al",
            "Si",
            "P",
            "S",
            "Cl",
            "Ar",
            "K",
            "Ca",
            "Sc",
            "Ti",
            "V",
            "Cr",
            "Mn",
            "Fe",
            "Co",
            "Ni",
            "Cu",
            "Zn",
            "Ga",
            "Ge",
            "As",
            "Se",
            "Br",
            "Kr",
            "Rb",
            "Sr",
            "Y",
            "Zr",
            "Nb",
            "Mo",
            "Tc",
            "Ru",
            "Rh",
            "Pd",
            "Ag",
            "Cd",
            "In",
            "Sn",
            "Sb",
            "Te",
            "I",
            "Xe",
            "Cs",
            "Ba",
            "La",
            "Ce",
            "Pr",
            "Nd",
            "Pm",
            "Sm",
            "Eu",
            "Gd",
            "Tb",
            "Dy",
            "Ho",
            "Er",
            "Tm",
            "Yb",
            "Lu",
            "Hf",
            "Ta",
            "W",
            "Re",
            "Os",
            "Ir",
            "Pt",
            "Au",
            "Hg",
            "Tl",
            "Pb",
            "Bi",
            "Po",
            "At",
            "Rn",
            "Fr",
            "Ra",
            "Ac",
            "Th",
            "Pa",
            "U",
            "Np",
            "Pu",
            "Am",
            "Cm",
            "Bk",
            "eles",
            "assertIn",
            "Mater",
        ]
<<<<<<< HEAD
[tool.coverage.report]
exclude_also = [
    'def __repr__',
    'if self.debug:',
    'if settings.DEBUG',
    'raise AssertionError',
    'raise NotImplementedError',
    'if 0:',
    'if __name__ == .__main__.:',
    'if TYPE_CHECKING:',
    'class .*\bProtocol\):',
    '@(abc\.)?abstractmethod',
=======

[dependency-groups]
dev = [
    "blacken-docs>=1.19.1",
    "codespell>=2.4.1",
    "myst-nb==1.1.2",
    "nbstripout>=0.8.1",
    "pre-commit>=4.2.0",
    "pyright>=1.1.398",
    "pytest>=8.3.5",
    "pytest-cov>=6.1.0",
    "readthedocs-sphinx-search==0.3.2",
    "ruff>=0.11.2",
    "sphinx==8.1.3",
    "sphinx-book-theme==1.1.3",
    "sphinx-rtd-theme==3.0.2",
>>>>>>> 6ac31a89
]<|MERGE_RESOLUTION|>--- conflicted
+++ resolved
@@ -332,7 +332,6 @@
             "assertIn",
             "Mater",
         ]
-<<<<<<< HEAD
 [tool.coverage.report]
 exclude_also = [
     'def __repr__',
@@ -345,7 +344,7 @@
     'if TYPE_CHECKING:',
     'class .*\bProtocol\):',
     '@(abc\.)?abstractmethod',
-=======
+    ]
 
 [dependency-groups]
 dev = [
@@ -362,5 +361,4 @@
     "sphinx==8.1.3",
     "sphinx-book-theme==1.1.3",
     "sphinx-rtd-theme==3.0.2",
->>>>>>> 6ac31a89
 ]